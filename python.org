--- conflicted
+++ resolved
@@ -336,25 +336,7 @@
 #+RESULTS:
 : [10, 4, -12, 25, 19]
 : [25, 19, 10, 4, -12]
-<<<<<<< HEAD
-* Common tricks
-Curated list of tricks I've seen in Python.
-
-Repeat list element N times e.g. create a list of 10 0's. The * operator on list
-does exactly that.
-
-#+BEGIN_SRC python :results output :exports both
-a = [0] * 10
-print(a)
-
-b = [1,2,3] * 3
-print(b)
-#+END_SRC
-
-#+RESULTS:
-: [0, 0, 0, 0, 0, 0, 0, 0, 0, 0]
-: [1, 2, 3, 1, 2, 3, 1, 2, 3]
-=======
+
 ** Strings
 Strings in Python can be enclosed in either double quotes ("") or single quotes (''). \ is used to escape if needed.
 
@@ -604,4 +586,21 @@
 : {'paymaan': 12, 'rick': 99, 'morty': 13, 'harry': 3}
 : {'paymaan': 12, 'rick': 99, 'morty': 13, 'harry': 4}
 : {'paymaan': 12, 'morty': 13, 'harry': 4}
->>>>>>> cf7715c9
+
+* Common tricks
+Curated list of tricks I've seen in Python.
+
+Repeat list element N times e.g. create a list of 10 0's. The * operator on list
+does exactly that.
+
+#+BEGIN_SRC python :results output :exports both
+a = [0] * 10
+print(a)
+
+b = [1,2,3] * 3
+print(b)
+#+END_SRC
+
+#+RESULTS:
+: [0, 0, 0, 0, 0, 0, 0, 0, 0, 0]
+: [1, 2, 3, 1, 2, 3, 1, 2, 3]
